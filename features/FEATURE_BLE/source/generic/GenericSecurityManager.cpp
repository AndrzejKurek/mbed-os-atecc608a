--- conflicted
+++ resolved
@@ -560,25 +560,11 @@
     cb->attempt_oob = useOOB;
     cb->oob_mitm_protection = OOBProvidesMITM;
 
-<<<<<<< HEAD
-    _oob_temporary_key_creator_address = cb->local_address;
-    get_random_data(_oob_temporary_key.data(), 16);
-
-    eventHandler->legacyPairingOobGenerated(
-        &_oob_temporary_key_creator_address,
-        &_oob_temporary_key
-    );
-
-    _pal.generate_secure_connections_oob(connection);
-
-    return BLE_ERROR_NONE;
-=======
     if (useOOB) {
         return generateOOB(&cb->local_address);
     } else {
         return BLE_ERROR_NONE;
     }
->>>>>>> 08338274
 }
 
 ble_error_t GenericSecurityManager::confirmationEntered(
